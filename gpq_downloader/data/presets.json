--- conflicted
+++ resolved
@@ -1,47 +1,27 @@
 {
     "overture": {
         "buildings": {
-<<<<<<< HEAD
             "url_template": "s3://overturemaps-us-west-2/release/2025-04-23.0/theme=buildings/type=building/*",
-=======
-            "url_template": "s3://overturemaps-us-west-2/release/2025-03-19.0/theme=buildings/type=building/*",
->>>>>>> f2102b5d
             "info_url": "https://docs.overturemaps.org/reference/buildings",
             "needs_validation": false
         },
         "places": {
-<<<<<<< HEAD
             "url_template": "s3://overturemaps-us-west-2/release/2025-04-23.0/theme=places/type=place/*",
-=======
-            "url_template": "s3://overturemaps-us-west-2/release/2025-03-19.0/theme=places/type=place/*",
->>>>>>> f2102b5d
             "info_url": "https://docs.overturemaps.org/reference/places",
             "needs_validation": false
         },
         "transportation": {
-<<<<<<< HEAD
             "url_template": "s3://overturemaps-us-west-2/release/2025-04-23.0/theme=transportation/type=segment/*",
-=======
-            "url_template": "s3://overturemaps-us-west-2/release/2025-03-19.0/theme=transportation/type=segment/*",
->>>>>>> f2102b5d
             "info_url": "https://docs.overturemaps.org/reference/transportation",
             "needs_validation": false
         },
         "addresses": {
-<<<<<<< HEAD
             "url_template": "s3://overturemaps-us-west-2/release/2025-04-23.0/theme=addresses/type=*/*",
-=======
-            "url_template": "s3://overturemaps-us-west-2/release/2025-03-19.0/theme=addresses/type=*/*",
->>>>>>> f2102b5d
             "info_url": "https://docs.overturemaps.org/reference/addresses",
             "needs_validation": false
         },
         "base": {
-<<<<<<< HEAD
             "url_template": "s3://overturemaps-us-west-2/release/2025-04-23.0/theme=base/type={subtype}/*",
-=======
-            "url_template": "s3://overturemaps-us-west-2/release/2025-03-19.0/theme=base/type={subtype}/*",
->>>>>>> f2102b5d
             "info_url": "https://docs.overturemaps.org/reference/base",
             "needs_validation": false,
             "subtypes": [
@@ -54,11 +34,7 @@
             ]
         },
         "divisions": {
-<<<<<<< HEAD
             "url_template": "s3://overturemaps-us-west-2/release/2025-04-23.0/theme=divisions/type=division_area/*",
-=======
-            "url_template": "s3://overturemaps-us-west-2/release/2025-03-19.0/theme=divisions/type=division_area/*",
->>>>>>> f2102b5d
             "info_url": "https://docs.overturemaps.org/reference/administrative",
             "needs_validation": false
         }
